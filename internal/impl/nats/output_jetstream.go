package nats

import (
	"context"
	"fmt"
	"sync"

	"github.com/nats-io/nats.go"

	"github.com/Jeffail/shutdown"

	"github.com/benthosdev/benthos/v4/internal/component/output/span"
<<<<<<< HEAD
	"github.com/benthosdev/benthos/v4/internal/shutdown"
=======
>>>>>>> 71860d10
	"github.com/benthosdev/benthos/v4/public/service"
)

func natsJetStreamOutputConfig() *service.ConfigSpec {
	return service.NewConfigSpec().
		Stable().
		Categories("Services").
		Version("3.46.0").
		Summary("Write messages to a NATS JetStream subject.").
<<<<<<< HEAD
		Description(ConnectionNameDescription() + authDescription()).
=======
		Description(connectionNameDescription() + authDescription()).
>>>>>>> 71860d10
		Fields(connectionHeadFields()...).
		Field(service.NewInterpolatedStringField("subject").
			Description("A subject to write to.").
			Example("foo.bar.baz").
			Example(`${! meta("kafka_topic") }`).
			Example(`foo.${! json("meta.type") }`)).
		Field(service.NewInterpolatedStringMapField("headers").
			Description("Explicit message headers to add to messages.").
			Default(map[string]any{}).
			Example(map[string]any{
				"Content-Type": "application/json",
				"Timestamp":    `${!meta("Timestamp")}`,
			}).Version("4.1.0")).
		Field(service.NewMetadataFilterField("metadata").
			Description("Determine which (if any) metadata values should be added to messages as headers.").
			Optional()).
<<<<<<< HEAD
		Field(service.NewIntField("max_in_flight").
			Description("The maximum number of messages to have in flight at a given time. Increase this to improve throughput.").
			Default(1024)).
		Fields(connectionTailFields()...).
		Field(span.InjectTracingSpanMappingDocs().Version(tracingVersion))
=======
		Field(service.NewOutputMaxInFlightField().Default(1024)).
		Fields(connectionTailFields()...).
		Field(outputTracingDocs())
>>>>>>> 71860d10
}

func init() {
	err := service.RegisterOutput(
		"nats_jetstream", natsJetStreamOutputConfig(),
		func(conf *service.ParsedConfig, mgr *service.Resources) (service.Output, int, error) {
			maxInFlight, err := conf.FieldInt("max_in_flight")
			if err != nil {
				return nil, 0, err
			}
			w, err := newJetStreamWriterFromConfig(conf, mgr)
			if err != nil {
				return nil, 0, err
			}
			spanOutput, err := span.NewOutput("nats_jetstream", conf, w, mgr)
			return spanOutput, maxInFlight, err
		})
	if err != nil {
		panic(err)
	}
}

//------------------------------------------------------------------------------

type jetStreamOutput struct {
	connDetails   connectionDetails
	subjectStrRaw string
	subjectStr    *service.InterpolatedString
	headers       map[string]*service.InterpolatedString
	metaFilter    *service.MetadataFilter

	log *service.Logger

	connMut  sync.Mutex
	natsConn *nats.Conn
	jCtx     nats.JetStreamContext

	shutSig *shutdown.Signaller
}

func newJetStreamWriterFromConfig(conf *service.ParsedConfig, mgr *service.Resources) (*jetStreamOutput, error) {
	j := jetStreamOutput{
		log:     mgr.Logger(),
		shutSig: shutdown.NewSignaller(),
	}

	var err error
	if j.connDetails, err = connectionDetailsFromParsed(conf, mgr); err != nil {
		return nil, err
	}

	if j.subjectStrRaw, err = conf.FieldString("subject"); err != nil {
		return nil, err
	}

	if j.subjectStr, err = conf.FieldInterpolatedString("subject"); err != nil {
		return nil, err
	}

	if j.headers, err = conf.FieldInterpolatedStringMap("headers"); err != nil {
		return nil, err
	}

	if conf.Contains("metadata") {
		if j.metaFilter, err = conf.FieldMetadataFilter("metadata"); err != nil {
			return nil, err
		}
	}
	return &j, nil
}

//------------------------------------------------------------------------------

func (j *jetStreamOutput) Connect(ctx context.Context) (err error) {
	j.connMut.Lock()
	defer j.connMut.Unlock()

	if j.natsConn != nil {
		return nil
	}

	var natsConn *nats.Conn
	var jCtx nats.JetStreamContext

	defer func() {
		if err != nil && natsConn != nil {
			natsConn.Close()
		}
	}()

	if natsConn, err = j.connDetails.get(ctx); err != nil {
		return err
	}

	if jCtx, err = natsConn.JetStream(); err != nil {
		return err
	}

	j.natsConn = natsConn
	j.jCtx = jCtx
	return nil
}

func (j *jetStreamOutput) disconnect() {
	j.connMut.Lock()
	defer j.connMut.Unlock()

	if j.natsConn != nil {
		j.natsConn.Close()
		j.natsConn = nil
	}
	j.jCtx = nil
}

//------------------------------------------------------------------------------

func (j *jetStreamOutput) Write(ctx context.Context, msg *service.Message) error {
	j.connMut.Lock()
	jCtx := j.jCtx
	j.connMut.Unlock()
	if jCtx == nil {
		return service.ErrNotConnected
	}

	subject, err := j.subjectStr.TryString(msg)
	if err != nil {
		return fmt.Errorf(`failed string interpolation on field "subject": %w`, err)
	}

	jsmsg := nats.NewMsg(subject)
	msgBytes, err := msg.AsBytes()
	if err != nil {
		return err
	}

	jsmsg.Data = msgBytes
	for k, v := range j.headers {
		value, err := v.TryString(msg)
		if err != nil {
			return fmt.Errorf(`failed string interpolation on header %q: %w`, k, err)
		}

		jsmsg.Header.Add(k, value)
	}
	_ = j.metaFilter.Walk(msg, func(key, value string) error {
		jsmsg.Header.Add(key, value)
		return nil
	})

	_, err = jCtx.PublishMsg(jsmsg)
	return err
}

func (j *jetStreamOutput) Close(ctx context.Context) error {
	go func() {
		j.disconnect()
		j.shutSig.TriggerHasStopped()
	}()
	select {
	case <-j.shutSig.HasStoppedChan():
	case <-ctx.Done():
		return ctx.Err()
	}
	return nil
}<|MERGE_RESOLUTION|>--- conflicted
+++ resolved
@@ -10,10 +10,6 @@
 	"github.com/Jeffail/shutdown"
 
 	"github.com/benthosdev/benthos/v4/internal/component/output/span"
-<<<<<<< HEAD
-	"github.com/benthosdev/benthos/v4/internal/shutdown"
-=======
->>>>>>> 71860d10
 	"github.com/benthosdev/benthos/v4/public/service"
 )
 
@@ -23,11 +19,7 @@
 		Categories("Services").
 		Version("3.46.0").
 		Summary("Write messages to a NATS JetStream subject.").
-<<<<<<< HEAD
-		Description(ConnectionNameDescription() + authDescription()).
-=======
 		Description(connectionNameDescription() + authDescription()).
->>>>>>> 71860d10
 		Fields(connectionHeadFields()...).
 		Field(service.NewInterpolatedStringField("subject").
 			Description("A subject to write to.").
@@ -44,17 +36,9 @@
 		Field(service.NewMetadataFilterField("metadata").
 			Description("Determine which (if any) metadata values should be added to messages as headers.").
 			Optional()).
-<<<<<<< HEAD
-		Field(service.NewIntField("max_in_flight").
-			Description("The maximum number of messages to have in flight at a given time. Increase this to improve throughput.").
-			Default(1024)).
-		Fields(connectionTailFields()...).
-		Field(span.InjectTracingSpanMappingDocs().Version(tracingVersion))
-=======
 		Field(service.NewOutputMaxInFlightField().Default(1024)).
 		Fields(connectionTailFields()...).
 		Field(outputTracingDocs())
->>>>>>> 71860d10
 }
 
 func init() {
