package aws

import (
	"context"
	"fmt"
	"testing"
	"time"

	"github.com/aws/aws-sdk-go-v2/aws"
	"github.com/aws/aws-sdk-go-v2/config"
	"github.com/aws/aws-sdk-go-v2/credentials"
	"github.com/aws/aws-sdk-go-v2/service/kinesis"
	"github.com/stretchr/testify/require"

	"github.com/benthosdev/benthos/v4/public/service/integration"
)

func createKinesisShards(ctx context.Context, t testing.TB, awsPort, id string, numShards int32) ([]string, error) {
	endpoint := fmt.Sprintf("http://localhost:%v", awsPort)

	conf, err := config.LoadDefaultConfig(ctx,
		config.WithCredentialsProvider(credentials.NewStaticCredentialsProvider("xxxxx", "xxxxx", "xxxxx")),
		config.WithRegion("us-east-1"),
	)
	require.NoError(t, err)

	conf.BaseEndpoint = &endpoint
	client := kinesis.NewFromConfig(conf)

	strmID := "stream-" + id
	for {
		t.Logf("Creating stream '%v'", id)
		_, err := client.CreateStream(ctx, &kinesis.CreateStreamInput{
			ShardCount: &numShards,
			StreamName: &strmID,
		})
		if err == nil {
			t.Logf("Created stream '%v'", id)
			break
		}

		t.Logf("Failed to create stream '%v': %v", id, err)
		select {
		case <-ctx.Done():
			return nil, ctx.Err()
		case <-time.After(time.Second):
		}
	}

	// wait for stream to exist
	waiter := kinesis.NewStreamExistsWaiter(client)
	err = waiter.Wait(ctx, &kinesis.DescribeStreamInput{
		StreamName: &strmID,
	}, time.Second*30)
	if err != nil {
		return nil, err
	}

	info, err := client.DescribeStream(ctx, &kinesis.DescribeStreamInput{
		StreamName: aws.String("stream-" + id),
	})
	if err != nil {
		return nil, err
	}
	var shards []string
	for _, shard := range info.StreamDescription.Shards {
		shards = append(shards, *shard.ShardId)
	}
	return shards, nil
}

func kinesisIntegrationSuite(t *testing.T, lsPort string) {
	template := `
output:
  aws_kinesis:
    endpoint: http://localhost:$PORT
    region: us-east-1
    stream: stream-$ID
    partition_key: ${! uuid_v4() }
    max_in_flight: $MAX_IN_FLIGHT
    credentials:
      id: xxxxx
      secret: xxxxx
      token: xxxxx
    batching:
      count: $OUTPUT_BATCH_COUNT

input:
  aws_kinesis:
    endpoint: http://localhost:$PORT
    streams: [ stream-$ID$VAR1 ]
    checkpoint_limit: $VAR2
    dynamodb:
      table: stream-$ID
      create: true
    start_from_oldest: true
    region: us-east-1
    credentials:
      id: xxxxx
      secret: xxxxx
      token: xxxxx
`

	suite := integration.StreamTests(
		integration.StreamTestOpenClose(),
		integration.StreamTestSendBatch(10),
		integration.StreamTestSendBatchCount(10),
		integration.StreamTestStreamSequential(200),
		integration.StreamTestStreamParallel(200),
		integration.StreamTestStreamParallelLossy(200),
		integration.StreamTestStreamParallelLossyThroughReconnect(200),
	)

	t.Run("with static shards", func(t *testing.T) {
		suite.Run(
			t, template,
<<<<<<< HEAD
			integration.StreamTestOptPreTest(func(t testing.TB, ctx context.Context, testID string, vars *integration.StreamTestConfigVars) {
				streamName := "stream-" + testID
				shards, err := createKinesisShards(ctx, t, lsPort, testID, 2)
=======
			integration.StreamTestOptPreTest(func(t testing.TB, ctx context.Context, vars *integration.StreamTestConfigVars) {
				streamName := "stream-" + vars.ID
				shards, err := createKinesisShards(ctx, t, lsPort, vars.ID, 2)
>>>>>>> 71860d10
				require.NoError(t, err)

				for i, shard := range shards {
					if i == 0 {
						vars.General["VAR1"] = fmt.Sprintf(":%v", shard)
					} else {
						vars.General["VAR1"] += fmt.Sprintf(",%v:%v", streamName, shard)
					}
				}
			}),
			integration.StreamTestOptPort(lsPort),
			integration.StreamTestOptAllowDupes(),
			integration.StreamTestOptVarSet("VAR1", ""),
			integration.StreamTestOptVarSet("VAR2", "10"),
		)
	})

	t.Run("with balanced shards", func(t *testing.T) {
		suite.Run(
			t, template,
<<<<<<< HEAD
			integration.StreamTestOptPreTest(func(t testing.TB, ctx context.Context, testID string, vars *integration.StreamTestConfigVars) {
				_, err := createKinesisShards(ctx, t, lsPort, testID, 2)
=======
			integration.StreamTestOptPreTest(func(t testing.TB, ctx context.Context, vars *integration.StreamTestConfigVars) {
				_, err := createKinesisShards(ctx, t, lsPort, vars.ID, 2)
>>>>>>> 71860d10
				require.NoError(t, err)
			}),
			integration.StreamTestOptPort(lsPort),
			integration.StreamTestOptAllowDupes(),
			integration.StreamTestOptVarSet("VAR1", ""),
			integration.StreamTestOptVarSet("VAR2", "10"),
		)
	})

	t.Run("single shard", func(t *testing.T) {
		integration.StreamTests(
			integration.StreamTestCheckpointCapture(),
		).Run(
			t, template,
<<<<<<< HEAD
			integration.StreamTestOptPreTest(func(t testing.TB, ctx context.Context, testID string, vars *integration.StreamTestConfigVars) {
				shards, err := createKinesisShards(ctx, t, lsPort, testID, 1)
=======
			integration.StreamTestOptPreTest(func(t testing.TB, ctx context.Context, vars *integration.StreamTestConfigVars) {
				shards, err := createKinesisShards(ctx, t, lsPort, vars.ID, 1)
>>>>>>> 71860d10
				require.NoError(t, err)
				vars.General["VAR1"] = ":" + shards[0]
			}),
			integration.StreamTestOptPort(lsPort),
			integration.StreamTestOptAllowDupes(),
			integration.StreamTestOptVarSet("VAR2", "10"),
		)
	})
}<|MERGE_RESOLUTION|>--- conflicted
+++ resolved
@@ -114,15 +114,9 @@
 	t.Run("with static shards", func(t *testing.T) {
 		suite.Run(
 			t, template,
-<<<<<<< HEAD
-			integration.StreamTestOptPreTest(func(t testing.TB, ctx context.Context, testID string, vars *integration.StreamTestConfigVars) {
-				streamName := "stream-" + testID
-				shards, err := createKinesisShards(ctx, t, lsPort, testID, 2)
-=======
 			integration.StreamTestOptPreTest(func(t testing.TB, ctx context.Context, vars *integration.StreamTestConfigVars) {
 				streamName := "stream-" + vars.ID
 				shards, err := createKinesisShards(ctx, t, lsPort, vars.ID, 2)
->>>>>>> 71860d10
 				require.NoError(t, err)
 
 				for i, shard := range shards {
@@ -143,13 +137,8 @@
 	t.Run("with balanced shards", func(t *testing.T) {
 		suite.Run(
 			t, template,
-<<<<<<< HEAD
-			integration.StreamTestOptPreTest(func(t testing.TB, ctx context.Context, testID string, vars *integration.StreamTestConfigVars) {
-				_, err := createKinesisShards(ctx, t, lsPort, testID, 2)
-=======
 			integration.StreamTestOptPreTest(func(t testing.TB, ctx context.Context, vars *integration.StreamTestConfigVars) {
 				_, err := createKinesisShards(ctx, t, lsPort, vars.ID, 2)
->>>>>>> 71860d10
 				require.NoError(t, err)
 			}),
 			integration.StreamTestOptPort(lsPort),
@@ -164,13 +153,8 @@
 			integration.StreamTestCheckpointCapture(),
 		).Run(
 			t, template,
-<<<<<<< HEAD
-			integration.StreamTestOptPreTest(func(t testing.TB, ctx context.Context, testID string, vars *integration.StreamTestConfigVars) {
-				shards, err := createKinesisShards(ctx, t, lsPort, testID, 1)
-=======
 			integration.StreamTestOptPreTest(func(t testing.TB, ctx context.Context, vars *integration.StreamTestConfigVars) {
 				shards, err := createKinesisShards(ctx, t, lsPort, vars.ID, 1)
->>>>>>> 71860d10
 				require.NoError(t, err)
 				vars.General["VAR1"] = ":" + shards[0]
 			}),
