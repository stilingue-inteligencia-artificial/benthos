package aws

import (
	"bytes"
	"context"
	"fmt"
	"io"
	"net/url"
	"os"
	"sort"
	"strings"
	"time"

	"github.com/aws/aws-sdk-go-v2/aws"
	"github.com/aws/aws-sdk-go-v2/feature/s3/manager"
	"github.com/aws/aws-sdk-go-v2/service/s3"
	"github.com/aws/aws-sdk-go-v2/service/s3/types"

	"github.com/benthosdev/benthos/v4/internal/component"
	"github.com/benthosdev/benthos/v4/internal/component/output"
	"github.com/benthosdev/benthos/v4/internal/impl/aws/config"
	"github.com/benthosdev/benthos/v4/internal/value"
	"github.com/benthosdev/benthos/v4/public/service"
)

const (
	// S3 Output Fields
	s3oFieldBucket                  = "bucket"
	s3oFieldForcePathStyleURLs      = "force_path_style_urls"
	s3oFieldPath                    = "path"
	s3oFieldLocalFilePath           = "local_file_path"
	s3oFieldTags                    = "tags"
	s3oFieldContentType             = "content_type"
	s3oFieldContentEncoding         = "content_encoding"
	s3oFieldCacheControl            = "cache_control"
	s3oFieldContentDisposition      = "content_disposition"
	s3oFieldContentLanguage         = "content_language"
	s3oFieldWebsiteRedirectLocation = "website_redirect_location"
	s3oFieldMetadata                = "metadata"
	s3oFieldStorageClass            = "storage_class"
	s3oFieldTimeout                 = "timeout"
	s3oFieldKMSKeyID                = "kms_key_id"
	s3oFieldServerSideEncryption    = "server_side_encryption"
	s3oFieldBatching                = "batching"
)

type s3TagPair struct {
	key   string
	value *service.InterpolatedString
}

type s3oConfig struct {
	Bucket string

	Path                    *service.InterpolatedString
	LocalFilePath           *service.InterpolatedString
	Tags                    []s3TagPair
	ContentType             *service.InterpolatedString
	ContentEncoding         *service.InterpolatedString
	CacheControl            *service.InterpolatedString
	ContentDisposition      *service.InterpolatedString
	ContentLanguage         *service.InterpolatedString
	WebsiteRedirectLocation *service.InterpolatedString
	Metadata                *service.MetadataExcludeFilter
	StorageClass            *service.InterpolatedString
	Timeout                 time.Duration
	KMSKeyID                string
	ServerSideEncryption    string
	UsePathStyle            bool

	aconf aws.Config
}

func s3oConfigFromParsed(pConf *service.ParsedConfig) (conf s3oConfig, err error) {
	if conf.Bucket, err = pConf.FieldString(s3oFieldBucket); err != nil {
		return
	}

	if conf.UsePathStyle, err = pConf.FieldBool(s3oFieldForcePathStyleURLs); err != nil {
		return
	}

	if conf.Path, err = pConf.FieldInterpolatedString(s3oFieldPath); err != nil {
		return
	}

	if conf.LocalFilePath, err = pConf.FieldInterpolatedString(s3oFieldLocalFilePath); err != nil {
		return
	}

	var tagMap map[string]*service.InterpolatedString
	if tagMap, err = pConf.FieldInterpolatedStringMap(s3oFieldTags); err != nil {
		return
	}

	conf.Tags = make([]s3TagPair, 0, len(tagMap))
	for k, v := range tagMap {
		conf.Tags = append(conf.Tags, s3TagPair{key: k, value: v})
	}
	sort.Slice(conf.Tags, func(i, j int) bool {
		return conf.Tags[i].key < conf.Tags[j].key
	})

	if conf.ContentType, err = pConf.FieldInterpolatedString(s3oFieldContentType); err != nil {
		return
	}
	if conf.ContentEncoding, err = pConf.FieldInterpolatedString(s3oFieldContentEncoding); err != nil {
		return
	}
	if conf.CacheControl, err = pConf.FieldInterpolatedString(s3oFieldCacheControl); err != nil {
		return
	}
	if conf.ContentDisposition, err = pConf.FieldInterpolatedString(s3oFieldContentDisposition); err != nil {
		return
	}
	if conf.ContentLanguage, err = pConf.FieldInterpolatedString(s3oFieldContentLanguage); err != nil {
		return
	}
	if conf.WebsiteRedirectLocation, err = pConf.FieldInterpolatedString(s3oFieldWebsiteRedirectLocation); err != nil {
		return
	}
	if conf.Metadata, err = pConf.FieldMetadataExcludeFilter(s3oFieldMetadata); err != nil {
		return
	}
	if conf.StorageClass, err = pConf.FieldInterpolatedString(s3oFieldStorageClass); err != nil {
		return
	}
	if conf.Timeout, err = pConf.FieldDuration(s3oFieldTimeout); err != nil {
		return
	}
	if conf.KMSKeyID, err = pConf.FieldString(s3oFieldKMSKeyID); err != nil {
		return
	}
	if conf.ServerSideEncryption, err = pConf.FieldString(s3oFieldServerSideEncryption); err != nil {
		return
	}
	if conf.aconf, err = GetSession(context.TODO(), pConf); err != nil {
		return
	}
	return
}

func s3oOutputSpec() *service.ConfigSpec {
	return service.NewConfigSpec().
		Stable().
		Version("3.36.0").
		Categories("Services", "AWS").
		Summary(`Sends message parts as objects to an Amazon S3 bucket. Each object is uploaded with the path specified with the `+"`path`"+` field.`).
		Description(output.Description(true, false, `
In order to have a different path for each object you should use function interpolations described [here](/docs/configuration/interpolation#bloblang-queries), which are calculated per message of a batch.

### Metadata

Metadata fields on messages will be sent as headers, in order to mutate these values (or remove them) check out the [metadata docs](/docs/configuration/metadata).

### Tags

The tags field allows you to specify key/value pairs to attach to objects as tags, where the values support [interpolation functions](/docs/configuration/interpolation#bloblang-queries):

`+"```yaml"+`
output:
  aws_s3:
    bucket: TODO
    path: ${!count("files")}-${!timestamp_unix_nano()}.tar.gz
    tags:
      Key1: Value1
      Timestamp: ${!meta("Timestamp")}
`+"```"+`

### Credentials

By default Benthos will use a shared credentials file when connecting to AWS services. It's also possible to set them explicitly at the component level, allowing you to transfer data across accounts. You can find out more [in this document](/docs/guides/cloud/aws).

### Batching

It's common to want to upload messages to S3 as batched archives, the easiest way to do this is to batch your messages at the output level and join the batch of messages with an `+"[`archive`](/docs/components/processors/archive)"+` and/or `+"[`compress`](/docs/components/processors/compress)"+` processor.

For example, if we wished to upload messages as a .tar.gz archive of documents we could achieve that with the following config:

`+"```yaml"+`
output:
  aws_s3:
    bucket: TODO
    path: ${!count("files")}-${!timestamp_unix_nano()}.tar.gz
    batching:
      count: 100
      period: 10s
      processors:
        - archive:
            format: tar
        - compress:
            algorithm: gzip
`+"```"+`

Alternatively, if we wished to upload JSON documents as a single large document containing an array of objects we can do that with:

`+"```yaml"+`
output:
  aws_s3:
    bucket: TODO
    path: ${!count("files")}-${!timestamp_unix_nano()}.json
    batching:
      count: 100
      processors:
        - archive:
            format: json_array
`+"```"+``)).
		Fields(
			service.NewStringField(s3oFieldBucket).
				Description("The bucket to upload messages to."),
			service.NewInterpolatedStringField(s3oFieldPath).
				Description("The path of each message to upload.").
				Default(`${!count("files")}-${!timestamp_unix_nano()}.txt`).
				Example(`${!count("files")}-${!timestamp_unix_nano()}.txt`).
				Example(`${!meta("kafka_key")}.json`).
				Example(`${!json("doc.namespace")}/${!json("doc.id")}.json`),
			service.NewInterpolatedStringField(s3oFieldLocalFilePath).
				Description("The path of the local file to upload.").
				Default(``).
				Example(`/tmp/file.json`),
			service.NewInterpolatedStringMapField(s3oFieldTags).
				Description("Key/value pairs to store with the object as tags.").
				Default(map[string]any{}).
				Example(map[string]any{
					"Key1":      "Value1",
					"Timestamp": `${!meta("Timestamp")}`,
				}),
			service.NewInterpolatedStringField(s3oFieldContentType).
				Description("The content type to set for each object.").
				Default("application/octet-stream"),
			service.NewInterpolatedStringField(s3oFieldContentEncoding).
				Description("An optional content encoding to set for each object.").
				Default("").
				Advanced(),
			service.NewInterpolatedStringField(s3oFieldCacheControl).
				Description("The cache control to set for each object.").
				Default("").
				Advanced(),
			service.NewInterpolatedStringField(s3oFieldContentDisposition).
				Description("The content disposition to set for each object.").
				Default("").
				Advanced(),
			service.NewInterpolatedStringField(s3oFieldContentLanguage).
				Description("The content language to set for each object.").
				Default("").
				Advanced(),
			service.NewInterpolatedStringField(s3oFieldWebsiteRedirectLocation).
				Description("The website redirect location to set for each object.").
				Default("").
				Advanced(),
			service.NewMetadataExcludeFilterField(s3oFieldMetadata).
				Description("Specify criteria for which metadata values are attached to objects as headers."),
			service.NewInterpolatedStringEnumField(s3oFieldStorageClass,
				"STANDARD", "REDUCED_REDUNDANCY", "GLACIER", "STANDARD_IA", "ONEZONE_IA", "INTELLIGENT_TIERING", "DEEP_ARCHIVE",
			).
				Description("The storage class to set for each object.").
				Default("STANDARD").
				Advanced(),
			service.NewStringField(s3oFieldKMSKeyID).
				Description("An optional server side encryption key.").
				Default("").
				Advanced(),
			service.NewStringField(s3oFieldServerSideEncryption).
				Description("An optional server side encryption algorithm.").
				Version("3.63.0").
				Default("").
				Advanced(),
			service.NewBoolField(s3oFieldForcePathStyleURLs).
				Description("Forces the client API to use path style URLs, which helps when connecting to custom endpoints.").
				Advanced().
				Default(false),
			service.NewOutputMaxInFlightField(),
			service.NewDurationField(s3oFieldTimeout).
				Description("The maximum period to wait on an upload before abandoning it and reattempting.").
				Advanced().
				Default("5s"),
			service.NewBatchPolicyField(s3oFieldBatching),
		).
		Fields(config.SessionFields()...)
}

func init() {
	err := service.RegisterBatchOutput("aws_s3", s3oOutputSpec(),
		func(conf *service.ParsedConfig, mgr *service.Resources) (out service.BatchOutput, batchPolicy service.BatchPolicy, maxInFlight int, err error) {
			if maxInFlight, err = conf.FieldMaxInFlight(); err != nil {
				return
			}
			if batchPolicy, err = conf.FieldBatchPolicy(koFieldBatching); err != nil {
				return
			}
			var wConf s3oConfig
			if wConf, err = s3oConfigFromParsed(conf); err != nil {
				return
			}
			out, err = newAmazonS3Writer(wConf, mgr)
			return
		})
	if err != nil {
		panic(err)
	}
}

type amazonS3Writer struct {
	conf     s3oConfig
	uploader *manager.Uploader
	log      *service.Logger
}

func newAmazonS3Writer(conf s3oConfig, mgr *service.Resources) (*amazonS3Writer, error) {
	a := &amazonS3Writer{
		conf: conf,
		log:  mgr.Logger(),
	}
	return a, nil
}

func (a *amazonS3Writer) Connect(ctx context.Context) error {
	if a.uploader != nil {
		return nil
	}
<<<<<<< HEAD

	client := s3.NewFromConfig(a.conf.aconf, func(o *s3.Options) {
		o.UsePathStyle = a.conf.UsePathStyle
	})
	a.uploader = manager.NewUploader(client)
=======
>>>>>>> 71860d10

	client := s3.NewFromConfig(a.conf.aconf, func(o *s3.Options) {
		o.UsePathStyle = a.conf.UsePathStyle
	})
	a.uploader = manager.NewUploader(client)
	return nil
}

func (a *amazonS3Writer) WriteBatch(wctx context.Context, msg service.MessageBatch) error {
	if a.uploader == nil {
		return component.ErrNotConnected
	}

	ctx, cancel := context.WithTimeout(wctx, a.conf.Timeout)
	defer cancel()

	return msg.WalkWithBatchedErrors(func(i int, m *service.Message) error {
		metadata := map[string]string{}
		_ = a.conf.Metadata.WalkMut(m, func(k string, v any) error {
			metadata[k] = value.IToString(v)
			return nil
		})

		var contentEncoding *string
		ce, err := msg.TryInterpolatedString(i, a.conf.ContentEncoding)
		if err != nil {
			return fmt.Errorf("content encoding interpolation: %w", err)
		}
		if ce != "" {
			contentEncoding = aws.String(ce)
		}
		var cacheControl *string
		if ce, err = msg.TryInterpolatedString(i, a.conf.CacheControl); err != nil {
			return fmt.Errorf("cache control interpolation: %w", err)
		}
		if ce != "" {
			cacheControl = aws.String(ce)
		}
		var contentDisposition *string
		if ce, err = msg.TryInterpolatedString(i, a.conf.ContentDisposition); err != nil {
			return fmt.Errorf("content disposition interpolation: %w", err)
		}
		if ce != "" {
			contentDisposition = aws.String(ce)
		}
		var contentLanguage *string
		if ce, err = msg.TryInterpolatedString(i, a.conf.ContentLanguage); err != nil {
			return fmt.Errorf("content language interpolation: %w", err)
		}
		if ce != "" {
			contentLanguage = aws.String(ce)
		}
		var websiteRedirectLocation *string
		if ce, err = msg.TryInterpolatedString(i, a.conf.WebsiteRedirectLocation); err != nil {
			return fmt.Errorf("website redirect location interpolation: %w", err)
		}
		if ce != "" {
			websiteRedirectLocation = aws.String(ce)
		}

		key, err := msg.TryInterpolatedString(i, a.conf.Path)
		if err != nil {
			return fmt.Errorf("key interpolation: %w", err)
		}

		contentType, err := msg.TryInterpolatedString(i, a.conf.ContentType)
		if err != nil {
			return fmt.Errorf("content type interpolation: %w", err)
		}

		storageClass, err := msg.TryInterpolatedString(i, a.conf.StorageClass)
		if err != nil {
			return fmt.Errorf("storage class interpolation: %w", err)
		}

		uploadBody, err := a.getUploadBody(m)
		if err != nil {
			return err
		}

		uploadInput := &s3.PutObjectInput{
			Bucket:                  &a.conf.Bucket,
			Key:                     aws.String(key),
			Body:                    uploadBody,
			ContentType:             aws.String(contentType),
			ContentEncoding:         contentEncoding,
			CacheControl:            cacheControl,
			ContentDisposition:      contentDisposition,
			ContentLanguage:         contentLanguage,
			WebsiteRedirectLocation: websiteRedirectLocation,
			StorageClass:            types.StorageClass(storageClass),
			Metadata:                metadata,
		}

		// Prepare tags, escaping keys and values to ensure they're valid query string parameters.
		if len(a.conf.Tags) > 0 {
			tags := make([]string, len(a.conf.Tags))
			for j, pair := range a.conf.Tags {
				tagStr, err := msg.TryInterpolatedString(i, pair.value)
				if err != nil {
					return fmt.Errorf("tag %v interpolation: %w", pair.key, err)
				}
				tags[j] = url.QueryEscape(pair.key) + "=" + url.QueryEscape(tagStr)
			}
			uploadInput.Tagging = aws.String(strings.Join(tags, "&"))
		}

		if a.conf.KMSKeyID != "" {
			uploadInput.ServerSideEncryption = types.ServerSideEncryptionAwsKms
			uploadInput.SSEKMSKeyId = &a.conf.KMSKeyID
		}

		// NOTE: This overrides the ServerSideEncryption set above. We need this to preserve
		// backwards compatibility, where it is allowed to only set kms_key_id in the config and
		// the ServerSideEncryption value of "aws:kms" is implied.
		if a.conf.ServerSideEncryption != "" {
			uploadInput.ServerSideEncryption = types.ServerSideEncryption(a.conf.ServerSideEncryption)
		}

		if _, err := a.uploader.Upload(ctx, uploadInput); err != nil {
			return err
		}
		return nil
	})
}

func (a *amazonS3Writer) getUploadBody(m *service.Message) (io.Reader, error) {
	localFilePath, err := a.conf.LocalFilePath.TryString(m)
	if err != nil {
		return nil, fmt.Errorf("local file path interpolation error: %w", err)
	}

	if localFilePath != "" {
		file, err := os.Open(localFilePath)
		if err != nil {
			return nil, fmt.Errorf("local file read error: %w", err)
		}
		return file, nil
	}

	mBytes, err := m.AsBytes()
	if err != nil {
		return nil, err
	}

	return bytes.NewReader(mBytes), nil
}

func (a *amazonS3Writer) Close(context.Context) error {
	return nil
}<|MERGE_RESOLUTION|>--- conflicted
+++ resolved
@@ -318,14 +318,6 @@
 	if a.uploader != nil {
 		return nil
 	}
-<<<<<<< HEAD
-
-	client := s3.NewFromConfig(a.conf.aconf, func(o *s3.Options) {
-		o.UsePathStyle = a.conf.UsePathStyle
-	})
-	a.uploader = manager.NewUploader(client)
-=======
->>>>>>> 71860d10
 
 	client := s3.NewFromConfig(a.conf.aconf, func(o *s3.Options) {
 		o.UsePathStyle = a.conf.UsePathStyle
