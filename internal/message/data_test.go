package message

import (
	"sync"
	"testing"

	"github.com/Jeffail/gabs/v2"
	"github.com/stretchr/testify/assert"
	"github.com/stretchr/testify/require"
)

func TestConcurrentMutationsFromNil(t *testing.T) {
	source := newMessageBytes(nil)
	kickOffChan := make(chan struct{})

	var wg sync.WaitGroup
	for i := 0; i < 100; i++ {
		wg.Add(1)
		go func() {
			defer wg.Done()
			<-kickOffChan

			local := source.ShallowCopy()
			local.MetaSetMut("foo", "bar")
			local.MetaSetMut("bar", "baz")
			_ = local.MetaIterMut(func(k string, v any) error {
				return nil
			})
			local.MetaDelete("foo")

			local.SetBytes([]byte(`new thing`))
			local.SetStructuredMut(map[string]any{
				"foo": "bar",
			})

			vThing, err := local.AsStructuredMut()
			require.NoError(t, err)

			_, err = gabs.Wrap(vThing).Set("baz", "foo")
			require.NoError(t, err)

			vBytes := local.AsBytes()
			assert.Equal(t, `{"foo":"baz"}`, string(vBytes))
		}()
	}

	close(kickOffChan)
	wg.Wait()
}

func TestConcurrentMutationsFromStructured(t *testing.T) {
	source := newMessageBytes(nil)
	source.MetaSetMut("foo", "foo1")
	source.MetaSetMut("bar", "bar1")
	source.SetStructuredMut(map[string]any{
		"foo": "bar",
	})

	kickOffChan := make(chan struct{})

	var wg sync.WaitGroup
	for i := 0; i < 100; i++ {
		wg.Add(1)
		go func() {
			defer wg.Done()
			<-kickOffChan

			local := source.ShallowCopy()
			local.MetaSetMut("foo", "foo2")

			v, exists := local.MetaGetMut("foo")
			assert.True(t, exists)
			assert.Equal(t, "foo2", v)

			v, exists = local.MetaGetMut("bar")
			assert.True(t, exists)
			assert.Equal(t, "bar1", v)

			_ = local.MetaIterMut(func(k string, v any) error {
				return nil
			})
			local.MetaDelete("foo")

			_, exists = local.MetaGetMut("foo")
			assert.False(t, exists)

			vThing, err := local.AsStructuredMut()
			require.NoError(t, err)

			_, err = gabs.Wrap(vThing).Set("baz", "foo")
			require.NoError(t, err)

			vBytes := local.AsBytes()
			assert.Equal(t, `{"foo":"baz"}`, string(vBytes))
		}()
	}

	close(kickOffChan)
	wg.Wait()
}

func TestSetNil(t *testing.T) {
	source := newMessageBytes(nil)
	source.SetStructured(map[string]any{
		"foo": "bar",
	})

	v, err := source.AsStructured()
	require.NoError(t, err)
	assert.Equal(t, map[string]any{"foo": "bar"}, v)

	source.SetStructured(nil)

	v, err = source.AsStructured()
	require.NoError(t, err)
<<<<<<< HEAD
	assert.Equal(t, nil, v)
=======
	assert.Nil(t, v)
>>>>>>> 71860d10
}<|MERGE_RESOLUTION|>--- conflicted
+++ resolved
@@ -113,9 +113,5 @@
 
 	v, err = source.AsStructured()
 	require.NoError(t, err)
-<<<<<<< HEAD
-	assert.Equal(t, nil, v)
-=======
 	assert.Nil(t, v)
->>>>>>> 71860d10
 }