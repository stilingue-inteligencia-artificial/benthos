--- conflicted
+++ resolved
@@ -47,10 +47,7 @@
   root.from = {"$lte": timestamp_unix()}
   root.to = {"$gte": timestamp_unix()}
 `)).
-<<<<<<< HEAD
-=======
 		Field(service.NewAutoRetryNacksToggleField()).
->>>>>>> 71860d10
 		Field(service.NewIntField("batch_size").
 			Description("A explicit number of documents to batch up before flushing them for processing. Must be greater than `0`. Operations: `find`, `aggregate`").
 			Optional().
@@ -126,11 +123,7 @@
 			return nil, err
 		}
 	}
-<<<<<<< HEAD
-	return service.AutoRetryNacksBatched(&mongoInput{
-=======
 	return service.AutoRetryNacksBatchedToggled(conf, &mongoInput{
->>>>>>> 71860d10
 		query:        query,
 		collection:   collection,
 		client:       mClient,
@@ -142,11 +135,7 @@
 		limit:        int64(limit),
 		count:        0,
 		logger:       logger,
-<<<<<<< HEAD
-	}), nil
-=======
 	})
->>>>>>> 71860d10
 }
 
 type mongoInput struct {
