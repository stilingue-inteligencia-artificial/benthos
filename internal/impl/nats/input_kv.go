--- conflicted
+++ resolved
@@ -9,10 +9,6 @@
 
 	"github.com/Jeffail/shutdown"
 
-<<<<<<< HEAD
-	"github.com/benthosdev/benthos/v4/internal/shutdown"
-=======
->>>>>>> 71860d10
 	"github.com/benthosdev/benthos/v4/public/service"
 )
 
@@ -43,30 +39,6 @@
 - nats_kv_created
 ` + "```" + `
 
-<<<<<<< HEAD
-` + ConnectionNameDescription() + authDescription()).
-		Fields(connectionHeadFields()...).
-		Field(service.NewStringField("bucket").
-			Description("The name of the KV bucket to watch for updates.").
-			Example("my_kv_bucket")).
-		Field(service.NewStringField("key").
-			Description("Key to watch for updates, can include wildcards.").
-			Default(">").
-			Example("foo.bar.baz").Example("foo.*.baz").Example("foo.bar.*").Example("foo.>")).
-		Field(service.NewBoolField("ignore_deletes").
-			Description("Do not send delete markers as messages.").
-			Default(false).
-			Advanced()).
-		Field(service.NewBoolField("include_history").
-			Description("Include all the history per key, not just the last one.").
-			Default(false).
-			Advanced()).
-		Field(service.NewBoolField("meta_only").
-			Description("Retrieve only the metadata of the entry").
-			Default(false).
-			Advanced()).
-		Fields(connectionTailFields()...)
-=======
 ` + connectionNameDescription() + authDescription()).
 		Fields(kvDocs([]*service.ConfigField{
 			service.NewStringField(kviFieldKey).
@@ -87,7 +59,6 @@
 				Default(false).
 				Advanced(),
 		}...)...)
->>>>>>> 71860d10
 }
 
 func init() {
@@ -131,13 +102,6 @@
 
 	var err error
 	if r.connDetails, err = connectionDetailsFromParsed(conf, mgr); err != nil {
-<<<<<<< HEAD
-		return nil, err
-	}
-
-	if r.bucket, err = conf.FieldString("bucket"); err != nil {
-=======
->>>>>>> 71860d10
 		return nil, err
 	}
 
@@ -156,14 +120,11 @@
 	if r.includeHistory, err = conf.FieldBool(kviFieldIncludeHistory); err != nil {
 		return nil, err
 	}
-<<<<<<< HEAD
-=======
 
 	if r.metaOnly, err = conf.FieldBool(kviFieldMetaOnly); err != nil {
 		return nil, err
 	}
 
->>>>>>> 71860d10
 	return r, nil
 }
 
