--- conflicted
+++ resolved
@@ -62,10 +62,7 @@
 				Optional()).
 			Description("Settings for trace sampling. Sampling is recommended for high-volume production workloads.").
 			Version("4.25.0"))
-<<<<<<< HEAD
-=======
-}
->>>>>>> fe30a267
+}
 
 func init() {
 	err := service.RegisterOtelTracerProvider(
@@ -92,11 +89,6 @@
 	ratio   float64
 }
 
-type sampleConfig struct {
-	enabled bool
-	ratio   float64
-}
-
 type otlp struct {
 	grpc     []collector
 	http     []collector
