--- conflicted
+++ resolved
@@ -134,11 +134,6 @@
 		return nil
 	}
 	a.sns = sns.NewFromConfig(a.conf.aconf)
-<<<<<<< HEAD
-
-	a.log.Infof("Sending messages to Amazon SNS ARN: %v\n", a.conf.TopicArn)
-=======
->>>>>>> 71860d10
 	return nil
 }
 
