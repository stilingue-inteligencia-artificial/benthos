package nats

import (
	"context"
	"errors"
	"sync"
	"time"

	"github.com/nats-io/nats.go"

	"github.com/benthosdev/benthos/v4/internal/component/input/span"
	"github.com/benthosdev/benthos/v4/public/service"
)

func natsInputConfig() *service.ConfigSpec {
	return service.NewConfigSpec().
		Stable().
		Categories("Services").
		Summary(`Subscribe to a NATS subject.`).
		Description(`
### Metadata

This input adds the following metadata fields to each message:

` + "``` text" + `
- nats_subject
- nats_reply_subject
- All message headers (when supported by the connection)
` + "```" + `

You can access these metadata fields using [function interpolation](/docs/configuration/interpolation#bloblang-queries).

<<<<<<< HEAD
` + ConnectionNameDescription() + authDescription()).
=======
` + connectionNameDescription() + authDescription()).
>>>>>>> 71860d10
		Fields(connectionHeadFields()...).
		Field(service.NewStringField("subject").
			Description("A subject to consume from. Supports wildcards for consuming multiple subjects. Either a subject or stream must be specified.").
			Example("foo.bar.baz").Example("foo.*.baz").Example("foo.bar.*").Example("foo.>")).
		Field(service.NewStringField("queue").
			Description("An optional queue group to consume as.").
			Optional()).
		Field(service.NewAutoRetryNacksToggleField()).
		Field(service.NewDurationField("nak_delay").
			Description("An optional delay duration on redelivering a message when negatively acknowledged.").
			Example("1m").
			Advanced().
			Optional()).
		Field(service.NewIntField("prefetch_count").
			Description("The maximum number of messages to pull at a time.").
			Advanced().
			Default(nats.DefaultSubPendingMsgsLimit).
			LintRule(`root = if this < 0 { ["prefetch count must be greater than or equal to zero"] }`)).
		Fields(connectionTailFields()...).
<<<<<<< HEAD
		Field(span.ExtractTracingSpanMappingDocs().Version(tracingVersion))
=======
		Field(inputTracingDocs())
>>>>>>> 71860d10
}

func init() {
	err := service.RegisterInput(
		"nats", natsInputConfig(),
		func(conf *service.ParsedConfig, mgr *service.Resources) (service.Input, error) {
			input, err := newNATSReader(conf, mgr)
			if err != nil {
				return nil, err
			}

			r, err := service.AutoRetryNacksToggled(conf, input)
			if err != nil {
				return nil, err
			}
			return span.NewInput("nats", conf, r, mgr)
		},
	)
	if err != nil {
		panic(err)
	}
}

type natsReader struct {
	connDetails   connectionDetails
	subject       string
	queue         string
	prefetchCount int
	nakDelay      time.Duration

	log *service.Logger

	cMut sync.Mutex

	natsConn      *nats.Conn
	natsSub       *nats.Subscription
	natsChan      chan *nats.Msg
	interruptChan chan struct{}
	interruptOnce sync.Once
}

func newNATSReader(conf *service.ParsedConfig, mgr *service.Resources) (*natsReader, error) {
	n := natsReader{
		log:           mgr.Logger(),
		interruptChan: make(chan struct{}),
	}

	var err error
	if n.connDetails, err = connectionDetailsFromParsed(conf, mgr); err != nil {
		return nil, err
	}

	if n.subject, err = conf.FieldString("subject"); err != nil {
		return nil, err
	}

	if n.prefetchCount, err = conf.FieldInt("prefetch_count"); err != nil {
		return nil, err
	}

	if n.prefetchCount < 0 {
		return nil, errors.New("prefetch count must be greater than or equal to zero")
	}

	if conf.Contains("nak_delay") {
		if n.nakDelay, err = conf.FieldDuration("nak_delay"); err != nil {
			return nil, err
		}
	}

	if conf.Contains("queue") {
		if n.queue, err = conf.FieldString("queue"); err != nil {
			return nil, err
		}
	}
	return &n, nil
}

func (n *natsReader) Connect(ctx context.Context) error {
	n.cMut.Lock()
	defer n.cMut.Unlock()

	if n.natsConn != nil {
		return nil
	}

	var natsConn *nats.Conn
	var natsSub *nats.Subscription
	var err error

	if natsConn, err = n.connDetails.get(ctx); err != nil {
		return err
	}

	natsChan := make(chan *nats.Msg, n.prefetchCount)

	if n.queue != "" {
		natsSub, err = natsConn.ChanQueueSubscribe(n.subject, n.queue, natsChan)
	} else {
		natsSub, err = natsConn.ChanSubscribe(n.subject, natsChan)
	}

	if err != nil {
		return err
	}

	n.natsConn = natsConn
	n.natsSub = natsSub
	n.natsChan = natsChan
	return nil
}

func (n *natsReader) disconnect() {
	n.cMut.Lock()
	defer n.cMut.Unlock()

	if n.natsSub != nil {
		_ = n.natsSub.Unsubscribe()
		n.natsSub = nil
	}
	if n.natsConn != nil {
		n.natsConn.Close()
		n.natsConn = nil
	}
	n.natsChan = nil
}

func (n *natsReader) Read(ctx context.Context) (*service.Message, service.AckFunc, error) {
	n.cMut.Lock()
	natsChan := n.natsChan
	natsConn := n.natsConn
	n.cMut.Unlock()

	var msg *nats.Msg
	var open bool
	select {
	case msg, open = <-natsChan:
	case <-ctx.Done():
		return nil, nil, ctx.Err()
	case _, open = <-n.interruptChan:
	}
	if !open {
		n.disconnect()
		return nil, nil, service.ErrNotConnected
	}

	bmsg := service.NewMessage(msg.Data)
	bmsg.MetaSetMut("nats_subject", msg.Subject)
	bmsg.MetaSetMut("nats_reply_subject", msg.Reply)
	// process message headers if server supports the feature
	if natsConn.HeadersSupported() {
		for key := range msg.Header {
			value := msg.Header.Get(key)
			bmsg.MetaSetMut(key, value)
		}
	}

	return bmsg, func(_ context.Context, res error) error {
		var ackErr error
		if res != nil {
			if n.nakDelay > 0 {
				ackErr = msg.NakWithDelay(n.nakDelay)
			} else {
				ackErr = msg.Nak()
			}
		} else {
			ackErr = msg.Ack()
		}
		if errors.Is(ackErr, nats.ErrMsgNoReply) {
			ackErr = nil
		}
		return ackErr
	}, nil
}

func (n *natsReader) Close(ctx context.Context) (err error) {
	go func() {
		n.disconnect()
	}()
	n.interruptOnce.Do(func() {
		close(n.interruptChan)
	})
	return
}<|MERGE_RESOLUTION|>--- conflicted
+++ resolved
@@ -30,11 +30,7 @@
 
 You can access these metadata fields using [function interpolation](/docs/configuration/interpolation#bloblang-queries).
 
-<<<<<<< HEAD
-` + ConnectionNameDescription() + authDescription()).
-=======
 ` + connectionNameDescription() + authDescription()).
->>>>>>> 71860d10
 		Fields(connectionHeadFields()...).
 		Field(service.NewStringField("subject").
 			Description("A subject to consume from. Supports wildcards for consuming multiple subjects. Either a subject or stream must be specified.").
@@ -54,11 +50,7 @@
 			Default(nats.DefaultSubPendingMsgsLimit).
 			LintRule(`root = if this < 0 { ["prefetch count must be greater than or equal to zero"] }`)).
 		Fields(connectionTailFields()...).
-<<<<<<< HEAD
-		Field(span.ExtractTracingSpanMappingDocs().Version(tracingVersion))
-=======
 		Field(inputTracingDocs())
->>>>>>> 71860d10
 }
 
 func init() {
