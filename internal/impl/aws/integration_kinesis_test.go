package aws

import (
	"context"
	"fmt"
	"testing"
	"time"

	"github.com/aws/aws-sdk-go-v2/aws"
	"github.com/aws/aws-sdk-go-v2/config"
	"github.com/aws/aws-sdk-go-v2/credentials"
	"github.com/aws/aws-sdk-go-v2/service/kinesis"
<<<<<<< HEAD
	"github.com/ory/dockertest/v3"
	"github.com/stretchr/testify/assert"
=======
>>>>>>> fe30a267
	"github.com/stretchr/testify/require"

	"github.com/benthosdev/benthos/v4/internal/integration"
)

func createKinesisShards(ctx context.Context, t testing.TB, awsPort, id string, numShards int32) ([]string, error) {
	endpoint := fmt.Sprintf("http://localhost:%v", awsPort)

	conf, err := config.LoadDefaultConfig(ctx,
		config.WithCredentialsProvider(credentials.NewStaticCredentialsProvider("xxxxx", "xxxxx", "xxxxx")),
		config.WithRegion("us-east-1"),
	)
	require.NoError(t, err)
<<<<<<< HEAD

	conf.BaseEndpoint = &endpoint
	client := kinesis.NewFromConfig(conf)

=======

	conf.BaseEndpoint = &endpoint
	client := kinesis.NewFromConfig(conf)

>>>>>>> fe30a267
	strmID := "stream-" + id
	for {
		t.Logf("Creating stream '%v'", id)
		_, err := client.CreateStream(ctx, &kinesis.CreateStreamInput{
			ShardCount: &numShards,
			StreamName: &strmID,
		})
		if err == nil {
			t.Logf("Created stream '%v'", id)
			break
		}

		t.Logf("Failed to create stream '%v': %v", id, err)
		select {
		case <-ctx.Done():
			return nil, ctx.Err()
		case <-time.After(time.Second):
		}
	}

	// wait for stream to exist
	waiter := kinesis.NewStreamExistsWaiter(client)
	err = waiter.Wait(ctx, &kinesis.DescribeStreamInput{
		StreamName: &strmID,
	}, time.Second*30)
	if err != nil {
		return nil, err
	}

	info, err := client.DescribeStream(ctx, &kinesis.DescribeStreamInput{
		StreamName: aws.String("stream-" + id),
	})
	if err != nil {
		return nil, err
	}
	var shards []string
	for _, shard := range info.StreamDescription.Shards {
		shards = append(shards, *shard.ShardId)
	}
	return shards, nil
}

func kinesisIntegrationSuite(t *testing.T, lsPort string) {
	template := `
output:
  aws_kinesis:
    endpoint: http://localhost:$PORT
    region: us-east-1
    stream: stream-$ID
    partition_key: ${! uuid_v4() }
    max_in_flight: $MAX_IN_FLIGHT
    credentials:
      id: xxxxx
      secret: xxxxx
      token: xxxxx
    batching:
      count: $OUTPUT_BATCH_COUNT

input:
  aws_kinesis:
    endpoint: http://localhost:$PORT
    streams: [ stream-$ID$VAR1 ]
    checkpoint_limit: $VAR2
    dynamodb:
      table: stream-$ID
      create: true
    start_from_oldest: true
    region: us-east-1
    credentials:
      id: xxxxx
      secret: xxxxx
      token: xxxxx
`

	suite := integration.StreamTests(
		integration.StreamTestOpenClose(),
		integration.StreamTestSendBatch(10),
		integration.StreamTestSendBatchCount(10),
		integration.StreamTestStreamSequential(200),
		integration.StreamTestStreamParallel(200),
		integration.StreamTestStreamParallelLossy(200),
		integration.StreamTestStreamParallelLossyThroughReconnect(200),
	)

	t.Run("with static shards", func(t *testing.T) {
		suite.Run(
			t, template,
			integration.StreamTestOptPreTest(func(t testing.TB, ctx context.Context, testID string, vars *integration.StreamTestConfigVars) {
				streamName := "stream-" + testID
				shards, err := createKinesisShards(ctx, t, lsPort, testID, 2)
				require.NoError(t, err)

				for i, shard := range shards {
					if i == 0 {
						vars.Var1 = fmt.Sprintf(":%v", shard)
					} else {
						vars.Var1 += fmt.Sprintf(",%v:%v", streamName, shard)
					}
				}
			}),
			integration.StreamTestOptPort(lsPort),
			integration.StreamTestOptAllowDupes(),
			integration.StreamTestOptVarTwo("10"),
		)
	})

	t.Run("with balanced shards", func(t *testing.T) {
		suite.Run(
			t, template,
			integration.StreamTestOptPreTest(func(t testing.TB, ctx context.Context, testID string, vars *integration.StreamTestConfigVars) {
				_, err := createKinesisShards(ctx, t, lsPort, testID, 2)
				require.NoError(t, err)
			}),
			integration.StreamTestOptPort(lsPort),
			integration.StreamTestOptAllowDupes(),
			integration.StreamTestOptVarTwo("10"),
		)
	})

	t.Run("single shard", func(t *testing.T) {
		integration.StreamTests(
			integration.StreamTestCheckpointCapture(),
		).Run(
			t, template,
			integration.StreamTestOptPreTest(func(t testing.TB, ctx context.Context, testID string, vars *integration.StreamTestConfigVars) {
				shards, err := createKinesisShards(ctx, t, lsPort, testID, 1)
				require.NoError(t, err)
				vars.Var1 = ":" + shards[0]
			}),
			integration.StreamTestOptPort(lsPort),
			integration.StreamTestOptAllowDupes(),
			integration.StreamTestOptVarTwo("10"),
		)
	})
}<|MERGE_RESOLUTION|>--- conflicted
+++ resolved
@@ -10,11 +10,6 @@
 	"github.com/aws/aws-sdk-go-v2/config"
 	"github.com/aws/aws-sdk-go-v2/credentials"
 	"github.com/aws/aws-sdk-go-v2/service/kinesis"
-<<<<<<< HEAD
-	"github.com/ory/dockertest/v3"
-	"github.com/stretchr/testify/assert"
-=======
->>>>>>> fe30a267
 	"github.com/stretchr/testify/require"
 
 	"github.com/benthosdev/benthos/v4/internal/integration"
@@ -28,17 +23,10 @@
 		config.WithRegion("us-east-1"),
 	)
 	require.NoError(t, err)
-<<<<<<< HEAD
 
 	conf.BaseEndpoint = &endpoint
 	client := kinesis.NewFromConfig(conf)
 
-=======
-
-	conf.BaseEndpoint = &endpoint
-	client := kinesis.NewFromConfig(conf)
-
->>>>>>> fe30a267
 	strmID := "stream-" + id
 	for {
 		t.Logf("Creating stream '%v'", id)
