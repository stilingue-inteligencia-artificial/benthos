package parser

import (
	"bytes"
	"errors"
	"fmt"
	"strconv"
	"strings"
)

// Result represents the result of a parser given an input.
type Result[T any] struct {
	Payload   T
	Err       *Error
	Remaining []rune
}

// Func is the common signature of a parser function.
type Func[T any] func([]rune) Result[T]

// ZeroedFuncAs converts a Func of type Tin into a Func of type Tout.
//
// WARNING: No conversion is made between payloads of Tin to Tout, instead a
// zero value of Tout will be emitted.
func ZeroedFuncAs[Tin, Tout any](f Func[Tin]) Func[Tout] {
	return func(r []rune) Result[Tout] {
		return ResultInto[Tout](f(r))
	}
}

// FuncAsAny converts a Func of type Tin into a Func of type any. The payload is
// passed unchanged but cast into an any.
func FuncAsAny[T any](f Func[T]) Func[any] {
	return func(r []rune) Result[any] {
		tmpRes := f(r)

		outRes := ResultInto[any](tmpRes)
		outRes.Payload = tmpRes.Payload
		return outRes
	}
}

//------------------------------------------------------------------------------

// Success creates a result with a payload from successful parsing.
func Success[T any](payload T, remaining []rune) Result[T] {
	return Result[T]{
		Payload:   payload,
		Remaining: remaining,
	}
}

// Fail creates a result with an error from failed parsing.
func Fail[T any](err *Error, input []rune) Result[T] {
	return Result[T]{
		Err:       err,
		Remaining: input,
	}
}

<<<<<<< HEAD
func ResultInto[T any, L any](from Result[L]) Result[T] {
=======
func ResultInto[T, L any](from Result[L]) Result[T] {
>>>>>>> 71860d10
	return Result[T]{
		Err:       from.Err,
		Remaining: from.Remaining,
	}
}

//------------------------------------------------------------------------------

// Char parses a single character and expects it to match one candidate.
func Char(c rune) Func[string] {
	return func(input []rune) Result[string] {
		if len(input) == 0 || input[0] != c {
			return Fail[string](NewError(input, string(c)), input)
		}
		return Success(string(c), input[1:])
	}
}

<<<<<<< HEAD
var charBracketOpen = Char('(')
var charBracketClose = Char(')')
var charSquigOpen = Char('{')
var charSquigClose = Char('}')
var charSquareOpen = Char('[')
var charSquareClose = Char(']')
var charDot = Char('.')
var charUnderscore = Char('_')
var charMinus = Char('-')
var charEquals = Char('=')
var charComma = Char(',')
var charColon = Char(':')
var charDollar = Char('$')
var charHash = Char('#')
=======
var (
	charBracketOpen  = Char('(')
	charBracketClose = Char(')')
	charSquigOpen    = Char('{')
	charSquigClose   = Char('}')
	charSquareOpen   = Char('[')
	charSquareClose  = Char(']')
	charDot          = Char('.')
	charUnderscore   = Char('_')
	charMinus        = Char('-')
	charEquals       = Char('=')
	charComma        = Char(',')
	charColon        = Char(':')
	charDollar       = Char('$')
	charHash         = Char('#')
)
>>>>>>> 71860d10

// NotChar parses any number of characters until they match a single candidate.
func NotChar(c rune) Func[string] {
	exp := "not " + string(c)
	return func(input []rune) Result[string] {
		if len(input) == 0 || input[0] == c {
			return Fail[string](NewError(input, exp), input)
		}
		i := 0
		for ; i < len(input); i++ {
			if input[i] == c {
				return Success(string(input[:i]), input[i:])
			}
		}
		return Success(string(input), nil)
	}
}

// InSet parses any number of characters within a set of runes.
func InSet(set ...rune) Func[string] {
	setMap := make(map[rune]struct{}, len(set))
	for _, r := range set {
		setMap[r] = struct{}{}
	}
	exp := fmt.Sprintf("chars(%v)", string(set))
	return func(input []rune) Result[string] {
		if len(input) == 0 {
			return Fail[string](NewError(input, exp), input)
		}
		i := 0
		for ; i < len(input); i++ {
			if _, exists := setMap[input[i]]; !exists {
				if i == 0 {
					return Fail[string](NewError(input, exp), input)
				}
				break
			}
		}
		return Success(string(input[:i]), input[i:])
	}
}

// NotInSet parses any number of characters until a rune within a given set is
// encountered.
func NotInSet(set ...rune) Func[string] {
	setMap := make(map[rune]struct{}, len(set))
	for _, r := range set {
		setMap[r] = struct{}{}
	}
	exp := fmt.Sprintf("not chars(%v)", string(set))
	return func(input []rune) Result[string] {
		if len(input) == 0 {
			return Fail[string](NewError(input, exp), input)
		}
		i := 0
		for ; i < len(input); i++ {
			if _, exists := setMap[input[i]]; exists {
				if i == 0 {
					return Fail[string](NewError(input, exp), input)
				}
				break
			}
		}
		return Success(string(input[:i]), input[i:])
	}
}

// InRange parses any number of characters between two runes inclusive.
func InRange(lower, upper rune) Func[string] {
	exp := fmt.Sprintf("range(%c - %c)", lower, upper)
	return func(input []rune) Result[string] {
		if len(input) == 0 {
			return Fail[string](NewError(input, exp), input)
		}
		i := 0
		for ; i < len(input); i++ {
			if input[i] < lower || input[i] > upper {
				if i == 0 {
					return Fail[string](NewError(input, exp), input)
				}
				break
			}
		}
		return Success(string(input[:i]), input[i:])
	}
}

// SpacesAndTabs parses any number of space or tab characters.
var SpacesAndTabs = Expect(InSet(' ', '\t'), "whitespace")

// Term parses a single instance of a string.
func Term(term string) Func[string] {
	termRunes := []rune(term)
	return func(input []rune) Result[string] {
		if len(input) < len(termRunes) {
			return Fail[string](NewError(input, term), input)
		}
		for i, c := range termRunes {
			if input[i] != c {
				return Fail[string](NewError(input, term), input)
			}
		}
		return Success(term, input[len(termRunes):])
	}
}

// UntilTerm parses any number of characters until an instance of a string is
// met. The provided term is not included in the result.
func UntilTerm(term string) Func[string] {
	termRunes := []rune(term)
	return func(input []rune) Result[string] {
		if len(input) < len(termRunes) {
			return Fail[string](NewError(input, term), input)
		}
		i := 0
		for ; i <= (len(input) - len(termRunes)); i++ {
			matched := true
			for j := 0; j < len(termRunes); j++ {
				if input[i+j] != termRunes[j] {
					matched = false
					break
				}
			}
			if matched {
				return Success(string(input[:i]), input[i:])
			}
		}
		return Fail[string](NewError(input, term), input)
	}
}

// Number parses any number of numerical characters into either an int64 or, if
// the number contains float characters, a float64.
var Number = func() Func[any] {
	digitSet := InSet([]rune("0123456789")...)
	dot := charDot
	expectNumber := Expect(digitSet, "number")

	return func(input []rune) Result[any] {
		var negative bool
		res := charMinus(input)
		if res.Err == nil {
			negative = true
		}
		res = expectNumber(res.Remaining)
		if res.Err != nil {
			return ResultInto[any](res)
		}
		resStr := res.Payload
		if resTest := dot(res.Remaining); resTest.Err == nil {
			if resTest = digitSet(resTest.Remaining); resTest.Err == nil {
				resStr = resStr + "." + resTest.Payload
				res = resTest
			}
		}

		outRes := ResultInto[any](res)
		if strings.Contains(resStr, ".") {
			f, err := strconv.ParseFloat(resStr, 64)
			if err != nil {
				err = fmt.Errorf("failed to parse '%v' as float: %v", resStr, err)
				return Fail[any](NewFatalError(input, err), input)
			}
			if negative {
				f = -f
			}
			outRes.Payload = f
		} else {
			i, err := strconv.ParseInt(resStr, 10, 64)
			if err != nil {
				err = fmt.Errorf("failed to parse '%v' as integer: %v", resStr, err)
				return Fail[any](NewFatalError(input, err), input)
			}
			if negative {
				i = -i
			}
			outRes.Payload = i
		}
		return outRes
	}
}()

// Boolean parses either 'true' or 'false' into a boolean value.
var Boolean = func() Func[bool] {
	parser := Expect(OneOf(Term("true"), Term("false")), "boolean")
	return func(input []rune) Result[bool] {
		res := parser(input)
		if res.Err == nil {
			return Success(res.Payload == "true", res.Remaining)
		}
		return ResultInto[bool](res)
	}
}()

// Null parses a null literal value.
var Null = func() Func[any] {
	nullMatch := Term("null")
	return func(input []rune) Result[any] {
		res := ResultInto[any](nullMatch(input))
		if res.Err == nil {
			res.Payload = nil
		}
		return res
	}
}()

var DiscardedWhitespaceNewlineComments = DiscardAll(OneOf(SpacesAndTabs, NewlineAllowComment))

// Array parses an array literal.
func Array() Func[[]any] {
	pattern := DelimitedPattern(
		Expect(Sequence(charSquareOpen, DiscardedWhitespaceNewlineComments), "array"),
		LiteralValue(),
		Sequence(
			Discard(SpacesAndTabs),
			charComma,
			DiscardedWhitespaceNewlineComments,
		),
		Sequence(DiscardedWhitespaceNewlineComments, charSquareClose),
	)

	return func(r []rune) Result[[]any] {
		return pattern(r)
	}
}

// Object parses an object literal.
func Object() Func[map[string]any] {
	pattern := DelimitedPattern(
		Expect(Sequence(
			charSquigOpen, DiscardedWhitespaceNewlineComments,
		), "object"),
		Sequence(
			FuncAsAny(QuotedString),
			FuncAsAny(Discard(SpacesAndTabs)),
			FuncAsAny(charColon),
			FuncAsAny(DiscardedWhitespaceNewlineComments),
			LiteralValue(),
<<<<<<< HEAD
		),
		Sequence(
			Discard(SpacesAndTabs),
			charComma,
			DiscardedWhitespaceNewlineComments,
		),
=======
		),
		Sequence(
			Discard(SpacesAndTabs),
			charComma,
			DiscardedWhitespaceNewlineComments,
		),
>>>>>>> 71860d10
		Sequence(DiscardedWhitespaceNewlineComments, charSquigClose),
	)

	return func(input []rune) Result[map[string]any] {
		res := pattern(input)
		if res.Err != nil {
			return Fail[map[string]any](res.Err, input)
		}

		values := map[string]any{}
		for _, kv := range res.Payload {
			values[kv[0].(string)] = kv[4]
		}

		return Success(values, res.Remaining)
	}
}

// LiteralValue parses a literal bool, number, quoted string, null value, array
// of literal values, or object.
func LiteralValue() Func[any] {
	return func(r []rune) Result[any] {
		return OneOf(
			FuncAsAny(Boolean),
			FuncAsAny(Number),
			FuncAsAny(TripleQuoteString),
			FuncAsAny(QuotedString),
			FuncAsAny(Null),
			FuncAsAny(Array()),
			FuncAsAny(Object()),
		)(r)
	}
}

// JoinStringPayloads wraps a parser that returns a []interface{} of exclusively
// string values and returns a result of a joined string of all the elements.
//
// Warning! If the result is not a []interface{}, or if an element is not a
// string, then this parser returns a zero value instead.
func JoinStringPayloads(p Func[[]string]) Func[string] {
	return func(input []rune) Result[string] {
		res := p(input)
		if res.Err != nil {
			return ResultInto[string](res)
		}

		var buf bytes.Buffer
		for _, v := range res.Payload {
			buf.WriteString(v)
		}

		outRes := ResultInto[string](res)
		outRes.Payload = buf.String()
		return outRes
	}
}

// Comment parses a # comment (always followed by a line break).
var Comment = JoinStringPayloads(
	Sequence(
		charHash,
		JoinStringPayloads(
			Optional(UntilFail(NotChar('\n'))),
		),
		Newline,
	),
)

// SnakeCase parses any number of characters of a camel case string. This parser
// is very strict and does not support double underscores, prefix or suffix
// underscores.
var SnakeCase = Expect(JoinStringPayloads(UntilFail(OneOf(
	InRange('a', 'z'),
	InRange('0', '9'),
	charUnderscore,
))), "snake-case")

// TripleQuoteString parses a single instance of a triple-quoted multiple line
// string. The result is the inner contents.
func TripleQuoteString(input []rune) Result[string] {
	if len(input) < 6 ||
		input[0] != '"' ||
		input[1] != '"' ||
		input[2] != '"' {
		return Fail[string](NewError(input, "quoted string"), input)
	}
	for i := 3; i < len(input)-2; i++ {
		if input[i] == '"' &&
			input[i+1] == '"' &&
			input[i+2] == '"' {
			return Success(string(input[3:i]), input[i+3:])
		}
	}
	return Fail[string](NewFatalError(input[len(input):], errors.New("required"), "end triple-quote"), input)
}

// QuotedString parses a single instance of a quoted string. The result is the
// inner contents unescaped.
func QuotedString(input []rune) Result[string] {
	if len(input) == 0 || input[0] != '"' {
		return Fail[string](NewError(input, "quoted string"), input)
	}
	escaped := false
	for i := 1; i < len(input); i++ {
		if input[i] == '"' && !escaped {
			unquoted, err := strconv.Unquote(string(input[:i+1]))
			if err != nil {
				err = fmt.Errorf("failed to unescape quoted string contents: %v", err)
				return Fail[string](NewFatalError(input, err), input)
			}
			return Success(unquoted, input[i+1:])
		}
		if input[i] == '\n' {
			Fail[string](NewFatalError(input[i:], errors.New("required"), "end quote"), input)
		}
		if input[i] == '\\' {
			escaped = !escaped
		} else if escaped {
			escaped = false
		}
	}
	return Fail[string](NewFatalError(input[len(input):], errors.New("required"), "end quote"), input)
}

// EmptyLine ensures that a line is empty, but doesn't advance the parser beyond
// the newline char.
func EmptyLine(r []rune) Result[any] {
	if len(r) > 0 && r[0] == '\n' {
		return Success[any](nil, r)
	}
	return Fail[any](NewError(r, "Empty line"), r)
}

// EndOfInput ensures that the input is now empty.
func EndOfInput(r []rune) Result[any] {
	if len(r) == 0 {
		return Success[any](nil, r)
	}
	return Fail[any](NewError(r, "End of input"), r)
}

// Newline parses a line break.
var Newline = Expect(
	JoinStringPayloads(
		Sequence(
			Optional(Char('\r')),
			Char('\n'),
		),
	),
	"line break",
)

// NewlineAllowComment parses an optional comment followed by a mandatory line
// break.
var NewlineAllowComment = Expect(OneOf(Comment, Newline), "line break")

// UntilFail applies a parser until it fails, and returns a slice containing all
// results. If the parser does not succeed at least once an error is returned.
func UntilFail[T any](parser Func[T]) Func[[]T] {
	return func(input []rune) Result[[]T] {
		res := parser(input)
		if res.Err != nil {
			return ResultInto[[]T](res)
		}
		results := []T{res.Payload}
		for {
			if res = parser(res.Remaining); res.Err != nil {
				return Success(results, res.Remaining)
			}
			results = append(results, res.Payload)
		}
	}
}

// DelimitedPattern attempts to parse zero or more primary parsers in between a
// start and stop parser, where after the first parse a delimiter is expected.
// Parsing is stopped only once an explicit stop parser is successful.
//
// If allowTrailing is set to false and a delimiter is parsed but a subsequent
// primary parse fails then an error is returned.
//
// Only the results of the primary parser are returned, the results of the
// start, delimiter and stop parsers are discarded.
func DelimitedPattern[S, P, D, E any](
	start Func[S], primary Func[P], delimiter Func[D], stop Func[E],
) Func[[]P] {
	return func(input []rune) Result[[]P] {
		var remaining []rune
		if res := start(input); res.Err != nil {
			return ResultInto[[]P](res)
		} else {
			remaining = res.Remaining
		}

		results := []P{}

		if res := primary(remaining); res.Err != nil {
			if resStop := stop(res.Remaining); resStop.Err == nil {
				return Success(results, resStop.Remaining)
			}
			return Fail[[]P](res.Err, input)
		} else {
			results = append(results, res.Payload)
			remaining = res.Remaining
		}

		for {
			if res := delimiter(remaining); res.Err != nil {
				resStop := stop(res.Remaining)
				if resStop.Err == nil {
					return Success(results, resStop.Remaining)
				}
				res.Err.Add(resStop.Err)
				return Fail[[]P](res.Err, input)
			} else {
				remaining = res.Remaining
			}

			if res := primary(remaining); res.Err != nil {
				if resStop := stop(res.Remaining); resStop.Err == nil {
					return Success(results, resStop.Remaining)
				}
				return Fail[[]P](res.Err, input)
			} else {
				results = append(results, res.Payload)
				remaining = res.Remaining
			}
		}
	}
}

// DelimitedResult is an explicit result struct returned by the Delimited
// parser, containing a slice of primary parser payloads and a slice of
// delimited parser payloads.
type DelimitedResult[P, D any] struct {
	Primary   []P
	Delimiter []D
}

// Delimited attempts to parse one or more primary parsers, where after the
// first parse a delimiter is expected. Parsing is stopped only once a delimiter
// parse is not successful.
//
// Two slices are returned, the first element being a slice of primary results
// and the second element being the delimiter results.
func Delimited[P, D any](primary Func[P], delimiter Func[D]) Func[DelimitedResult[P, D]] {
	return func(input []rune) Result[DelimitedResult[P, D]] {
		delimRes := DelimitedResult[P, D]{}

		res := primary(input)
		if res.Err != nil {
			return ResultInto[DelimitedResult[P, D]](res)
		}
		delimRes.Primary = append(delimRes.Primary, res.Payload)

		for {
			dRes := delimiter(res.Remaining)
			if dRes.Err != nil {
				return Success(delimRes, dRes.Remaining)
			}
			delimRes.Delimiter = append(delimRes.Delimiter, dRes.Payload)

			if res = primary(dRes.Remaining); res.Err != nil {
				return Fail[DelimitedResult[P, D]](res.Err, input)
			}
			delimRes.Primary = append(delimRes.Primary, res.Payload)
		}
	}
}

// TakeOnly wraps an array based combinator with one that only extracts a single
// element of the resulting values. NOTE: If the index is
func TakeOnly[T any](index int, p Func[[]T]) Func[T] {
	return func(input []rune) Result[T] {
		res := p(input)
		if res.Err != nil {
			return Fail[T](res.Err, input)
		}
		if len(res.Payload) <= index {
			return ResultInto[T](res)
		}
		return Success(res.Payload[index], res.Remaining)
	}
}

// Sequence applies a sequence of parsers and returns either a slice of the
// results or an error if any parser fails.
func Sequence[T any](parsers ...Func[T]) Func[[]T] {
	return func(input []rune) Result[[]T] {
		results := make([]T, 0, len(parsers))

		res := Result[T]{
			Remaining: input,
		}
		for _, p := range parsers {
			if res = p(res.Remaining); res.Err != nil {
				return Fail[[]T](res.Err, input)
			}
			results = append(results, res.Payload)
		}
		return Success(results, res.Remaining)
	}
}

// Optional applies a child parser and if it returns an ExpectedError then it is
// cleared and a zero result is returned instead. Any other form of error will
// be returned unchanged.
func Optional[T any](parser Func[T]) Func[T] {
	return func(input []rune) Result[T] {
		res := parser(input)
		if res.Err != nil && !res.Err.IsFatal() {
			res.Err = nil
		}
		return res
	}
}

// OptionalPtr applies a child parser and if it returns an ExpectedError then it
// is cleared and a nil result is returned instead. Any other form of error will
// be returned unchanged (but converted to a pointer type).
func OptionalPtr[T any](parser Func[T]) Func[*T] {
	return func(input []rune) Result[*T] {
		res := parser(input)
		if res.Err == nil {
			return Success(&res.Payload, res.Remaining)
		}
		if !res.Err.IsFatal() {
			res.Err = nil
			return Success[*T](nil, res.Remaining)
		}
		return Fail[*T](res.Err, input)
	}
}

// Discard the result of a child parser, regardless of the result. This has the
// effect of running the parser and returning only Remaining.
func Discard[T any](parser Func[T]) Func[T] {
	return func(input []rune) Result[T] {
		res := parser(input)
		var tmp T
		res.Payload = tmp
		res.Err = nil
		return res
	}
}

// DiscardAll the results of a child parser, applied until it fails. This has
// the effect of running the parser and returning only Remaining.
func DiscardAll[T any](parser Func[T]) Func[T] {
	return func(input []rune) Result[T] {
		res := parser(input)
		for res.Err == nil {
			res = parser(res.Remaining)
		}
		var tmp T
		res.Payload = tmp
		res.Err = nil
		return res
	}
}

// MustBe applies a parser and if the result is a non-fatal error then it is
// upgraded to a fatal one.
func MustBe[T any](parser Func[T]) Func[T] {
	return func(input []rune) Result[T] {
		res := parser(input)
		if res.Err != nil && !res.Err.IsFatal() {
			res.Err.Err = errors.New("required")
		}
		return res
	}
}

// Expect applies a parser and if an error is returned the list of expected candidates is replaced with the given
// strings. This is useful for providing better context to users.
func Expect[T any](parser Func[T], expected ...string) Func[T] {
	return func(input []rune) Result[T] {
		res := parser(input)
		if res.Err != nil && !res.Err.IsFatal() {
			res.Err.Expected = expected
		}
		return res
	}
}

// OneOf accepts one or more parsers and tries them in order against an input.
// If a parser returns an ExpectedError then the next parser is tried and so
// on. Otherwise, the result is returned.
func OneOf[T any](parsers ...Func[T]) Func[T] {
	return func(input []rune) Result[T] {
		var err *Error
		for _, p := range parsers {
			res := p(input)
			if res.Err == nil || res.Err.IsFatal() {
				return res
			}
			if err == nil || len(err.Input) > len(res.Err.Input) {
				err = res.Err
			} else if len(err.Input) == len(res.Err.Input) {
				err.Add(res.Err)
			}
		}
		return Fail[T](err, input)
	}
}

func bestMatch[T any](left, right Result[T]) Result[T] {
	remainingLeft := len(left.Remaining)
	remainingRight := len(right.Remaining)
	if left.Err != nil {
		remainingLeft = len(left.Err.Input)
	}
	if right.Err != nil {
		remainingRight = len(right.Err.Input)
	}
	if remainingRight == remainingLeft {
		if left.Err == nil {
			return left
		}
		if right.Err == nil {
			return right
		}
	}
	if remainingRight < remainingLeft {
		return right
	}
	return left
}

// BestMatch accepts one or more parsers and tries them all against an input.
// If all parsers return either a result or an error then the parser that got
// further through the input will have its result returned. This means that an
// error may be returned even if a parser was successful.
//
// For example, given two parsers, A searching for 'aa', and B searching for
// 'aaaa', if the input 'aaab' were provided then an error from parser B would
// be returned, as although the input didn't match, it matched more of parser B
// than parser A.
func BestMatch[T any](parsers ...Func[T]) Func[T] {
	if len(parsers) == 1 {
		return parsers[0]
	}
	return func(input []rune) Result[T] {
		res := parsers[0](input)
		for _, p := range parsers[1:] {
			resTmp := p(input)
			res = bestMatch(res, resTmp)
		}
		return res
	}
}<|MERGE_RESOLUTION|>--- conflicted
+++ resolved
@@ -58,11 +58,7 @@
 	}
 }
 
-<<<<<<< HEAD
-func ResultInto[T any, L any](from Result[L]) Result[T] {
-=======
 func ResultInto[T, L any](from Result[L]) Result[T] {
->>>>>>> 71860d10
 	return Result[T]{
 		Err:       from.Err,
 		Remaining: from.Remaining,
@@ -81,22 +77,6 @@
 	}
 }
 
-<<<<<<< HEAD
-var charBracketOpen = Char('(')
-var charBracketClose = Char(')')
-var charSquigOpen = Char('{')
-var charSquigClose = Char('}')
-var charSquareOpen = Char('[')
-var charSquareClose = Char(']')
-var charDot = Char('.')
-var charUnderscore = Char('_')
-var charMinus = Char('-')
-var charEquals = Char('=')
-var charComma = Char(',')
-var charColon = Char(':')
-var charDollar = Char('$')
-var charHash = Char('#')
-=======
 var (
 	charBracketOpen  = Char('(')
 	charBracketClose = Char(')')
@@ -113,7 +93,6 @@
 	charDollar       = Char('$')
 	charHash         = Char('#')
 )
->>>>>>> 71860d10
 
 // NotChar parses any number of characters until they match a single candidate.
 func NotChar(c rune) Func[string] {
@@ -352,21 +331,12 @@
 			FuncAsAny(charColon),
 			FuncAsAny(DiscardedWhitespaceNewlineComments),
 			LiteralValue(),
-<<<<<<< HEAD
 		),
 		Sequence(
 			Discard(SpacesAndTabs),
 			charComma,
 			DiscardedWhitespaceNewlineComments,
 		),
-=======
-		),
-		Sequence(
-			Discard(SpacesAndTabs),
-			charComma,
-			DiscardedWhitespaceNewlineComments,
-		),
->>>>>>> 71860d10
 		Sequence(DiscardedWhitespaceNewlineComments, charSquigClose),
 	)
 
